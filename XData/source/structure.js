const utils = require("./utils")



// 
// 
// errors
// 
// 

const ProbablyMalformedInput = module.exports.ProbablyMalformedInput = class extends Error {
    constructor({ location, decodeAs, message }) {
        super(message)
        this.location = location
        this.decodeAs = decodeAs
    }
}


// 
// 
// basic structures
// 
// 
const Location = module.exports.Location = class {
    lineIndex = 0
    characterIndex = 0
    stringIndex = 0
    constructor({stringIndex=0, lineIndex=0, characterIndex=0}) {
        this.lineIndex = lineIndex
        this.characterIndex = characterIndex
        this.stringIndex = stringIndex
    }
}
const Context = module.exports.Context = class extends Location {
    static validNames = [ "topLevel", "key", "referenceEvaulation", "restOfLineValue", "spanningLinesValue", "indentedValue" ]
    name = ""
    lineIndex = 0
    characterIndex = 0
    stringIndex = 0
    constructor({name, stringIndex=0, lineIndex=0, characterIndex=0}) {
        this.name = name
        this.lineIndex = lineIndex
        this.characterIndex = characterIndex
        this.stringIndex = stringIndex
        if (!this.validNames.includes(this.name)) {
            throw Error(`Context was created with name: ${name}, but that isn't one of ${this.validNames}`)
        }
    }
}

// 
// 
// contents
// 
// 
let converters = module.exports.converters = {}
const Component = module.exports.Component = class {}
// token is basically a helper class for strings, just adding extra methods to what would be a primitive
const Token = module.exports.Token = class extends Component {
    string = null
    context = null
    constructor({string, context}) {
        this.string = string
        this.context = context
    }
    getEndLocation(startLocation=(new Location())) {
        const string = this.string
        if (string != null && startLocation != null) {
            const lines = string.split("\n")
            return new Location({
                stringIndex: startLocation.stringIndex + string.length,
                lineIndex: startLocation.lineIndex + lines.length - 1,
                characterIndex: lines[0].length,
            })
        } else {
            return startLocation
        }
    }
}
// node is the main guy
const Node = module.exports.Node = class extends Component {
    decodeAs = ""
    childComponents = {} // the order of the items in this object is significant
    formattingInfo = {}
    context = null
    constructor({decodeAs, childComponents, formattingInfo, context}) {
        this.decodeAs = decodeAs
        this.childComponents = childComponents
        this.formattingInfo = formattingInfo
        this.context = context
    }
    getEndLocation(startLocation=(new Location())) {
        let runningEndLocation = startLocation
        for (const [key, each] of Object.entries(this.childComponents)) {
            runningEndLocation = each.getEndLocation(runningEndLocation)
        }
        return runningEndLocation
    }
<<<<<<< HEAD
    // TODO: add a getComments() that recursively calls getComments() on components
}

// 
// 
// errors
// 
// 
const ProbablyMalformedInput = module.exports.ProbablyMalformedInput = class extends Error {
    constructor({ stringLocation, converterName, message }) {
        super(message)
        this.stringLocation = stringLocation
        this.converterName = converterName
=======
    toJson() {
        return {
            decodeAs: this.decodeAs,
            childComponents: this.childComponents,
            formattingInfo: this.formattingInfo,
            context: this.context,
        }
>>>>>>> 6b71543f
    }
    toXDataString() {
        return converters.registry[this.decodeAs].nodeToXdataString(this)
    }
    // TODO: add a getComments() that recursively calls getComments() on childComponents
}

// 
// 
// converters
// 
// 
<<<<<<< HEAD
const Converters = module.exports.Converters = class {
    validForms = [ "topLevel", "key", "referenceEvaulation", "restOfLineValue", "spanningLinesValue", "indentedValue" ]
    // be able to look up any node  
    static converterRegistry = {}
    constructor() {
        Converters.converterRegistry[this.converterName] = this
    }

    get converterName() {
        return this.constructor.name
    }

    // create an jsonifyable object from a string value
    toNode({ fullString, stringLocation, form, }) {
        const remainingString = fullString.slice(stringLocation.stringIndex, fullString.length)
        let result = {}
        const output = {
            inputIsProbablyMalformed: null,
            node: null,
            stringLocation,
        }
        try {
            output.node = coreToNode({remainingString, form})
            if (output.node instanceof Node) {
                output.stringLocation = output.node.getEndLocation(stringLocation)
            }
        } catch (error) {
            // no big deal, dont report
            if (error instanceof ProbablyMalformedInput) {
                output.inputIsProbablyMalformed = error
            // okay probably something in the code is wrong, report that
            } else {
                throw error
            }
        }
        return output
    }
=======
>>>>>>> 6b71543f


<<<<<<< HEAD
    coreToNode({remainingString, form}) {
        // children should implment this
        throw ProbablyMalformedInput({ stringLocation, converterName, message })
        return node || null
    }

    fixUpNode({ nodeWithModifications, originalNode }) {
        // return jsonifyable object that can be converted into a valid Xdata string
        return nodeWithModifications
    }
    
    // default version is basically recursive concat
    nodeToXdataString(node) {
        const fixedNode = this.fixUpNode(node)
        let outputString = ""
        for (const [key, value] of Object.entries(fixedNode.components)) {
            // if nullish then skip
            if (value == null) {
                // skip
            } else if (value instanceof Object) {
                // if it is a node
                if (value.converterName) {
                    const converter = Converters.converterRegistry[value.converterName]
                    outputString += converter.nodeToXdataString(value)
                // if its is a token
                } else {
                    outputString += value.string
                }
            // something else, thats an error
            } else {
                throw Error(`nodeToXdataString() one of the components wasnt an object: ${value}`)
=======
/**
 * Function that does something
 *
 * @param {String} args.decoderName - a
 * @param {Function} args.xdataStringToNode - ({ string, context }) => Node
 * @param {Function} args.nodeToXdataString - (node) => String
 *
 */
const createConverter = module.exports.createConverter = function ({
    decoderName,
    xdataStringToNode,
    nodeToXdataString=null,
}) {
    converters[decoderName] = {
        // default values
        nodeToXdataString(node) {
            let outputString = ""
            for (const [key, value] of Object.entries(fixedNode.childComponents)) {
                // if it is a node
                if (value.decodeAs) {
                    const converter = Converters.registry[value.decodeAs]
                    outputString += converter.nodeToXdataString(value)
                }
>>>>>>> 6b71543f
            }
            return outputString
        },
        ...({...xdataStringToNode}),
        ...({...nodeToXdataString}),
    }
}<|MERGE_RESOLUTION|>--- conflicted
+++ resolved
@@ -97,7 +97,6 @@
         }
         return runningEndLocation
     }
-<<<<<<< HEAD
     // TODO: add a getComments() that recursively calls getComments() on components
 }
 
@@ -111,15 +110,6 @@
         super(message)
         this.stringLocation = stringLocation
         this.converterName = converterName
-=======
-    toJson() {
-        return {
-            decodeAs: this.decodeAs,
-            childComponents: this.childComponents,
-            formattingInfo: this.formattingInfo,
-            context: this.context,
-        }
->>>>>>> 6b71543f
     }
     toXDataString() {
         return converters.registry[this.decodeAs].nodeToXdataString(this)
@@ -132,7 +122,6 @@
 // converters
 // 
 // 
-<<<<<<< HEAD
 const Converters = module.exports.Converters = class {
     validForms = [ "topLevel", "key", "referenceEvaulation", "restOfLineValue", "spanningLinesValue", "indentedValue" ]
     // be able to look up any node  
@@ -170,11 +159,8 @@
         }
         return output
     }
-=======
->>>>>>> 6b71543f
-
-
-<<<<<<< HEAD
+
+
     coreToNode({remainingString, form}) {
         // children should implment this
         throw ProbablyMalformedInput({ stringLocation, converterName, message })
@@ -206,31 +192,6 @@
             // something else, thats an error
             } else {
                 throw Error(`nodeToXdataString() one of the components wasnt an object: ${value}`)
-=======
-/**
- * Function that does something
- *
- * @param {String} args.decoderName - a
- * @param {Function} args.xdataStringToNode - ({ string, context }) => Node
- * @param {Function} args.nodeToXdataString - (node) => String
- *
- */
-const createConverter = module.exports.createConverter = function ({
-    decoderName,
-    xdataStringToNode,
-    nodeToXdataString=null,
-}) {
-    converters[decoderName] = {
-        // default values
-        nodeToXdataString(node) {
-            let outputString = ""
-            for (const [key, value] of Object.entries(fixedNode.childComponents)) {
-                // if it is a node
-                if (value.decodeAs) {
-                    const converter = Converters.registry[value.decodeAs]
-                    outputString += converter.nodeToXdataString(value)
-                }
->>>>>>> 6b71543f
             }
             return outputString
         },
